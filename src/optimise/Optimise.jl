module Optimise

using LinearAlgebra

export train!, update!,
<<<<<<< HEAD
	SGD, Descent, ADAM, Momentum, Nesterov, RMSProp,
	ADAGrad, AdaMax, ADADelta, AMSGrad, NADAM, ADAMW, RADAM, 
	InvDecay, ExpDecay, WeightDecay, stop, Optimiser, ClipValue, ClipNorm
=======
	Descent, ADAM, Momentum, Nesterov, RMSProp,
	ADAGrad, AdaMax, ADADelta, AMSGrad, NADAM, ADAMW,RADAM, 
	InvDecay, ExpDecay, WeightDecay, stop, Optimiser
>>>>>>> cdada064

include("optimisers.jl")
include("train.jl")

end<|MERGE_RESOLUTION|>--- conflicted
+++ resolved
@@ -2,16 +2,10 @@
 
 using LinearAlgebra
 
-export train!, update!,
-<<<<<<< HEAD
-	SGD, Descent, ADAM, Momentum, Nesterov, RMSProp,
-	ADAGrad, AdaMax, ADADelta, AMSGrad, NADAM, ADAMW, RADAM, 
-	InvDecay, ExpDecay, WeightDecay, stop, Optimiser, ClipValue, ClipNorm
-=======
-	Descent, ADAM, Momentum, Nesterov, RMSProp,
-	ADAGrad, AdaMax, ADADelta, AMSGrad, NADAM, ADAMW,RADAM, 
-	InvDecay, ExpDecay, WeightDecay, stop, Optimiser
->>>>>>> cdada064
+export train!, update!, stop, Optimiser,
+		Descent, ADAM, Momentum, Nesterov, RMSProp,
+		ADAGrad, AdaMax, ADADelta, AMSGrad, NADAM, ADAMW, RADAM,
+		InvDecay, ExpDecay, WeightDecay, ClipValue, ClipNorm
 
 include("optimisers.jl")
 include("train.jl")
