--- conflicted
+++ resolved
@@ -2,13 +2,9 @@
 
 using ..CuArrays
 
-<<<<<<< HEAD
-if CuArrays.cudnn_available()
+if CuArrays.libcudnn != nothing
     include("curnn.jl")
     include("cudnn.jl")
 end
-=======
-CuArrays.libcudnn != nothing && include("cudnn.jl")
->>>>>>> 96dbae2d
 
 end