--- conflicted
+++ resolved
@@ -1,8 +1,4 @@
-<<<<<<< HEAD
-using NNlib: conv, ∇conv_data
-=======
-using NNlib: conv, depthwiseconv
->>>>>>> bbccdb3e
+using NNlib: conv, ∇conv_data, depthwiseconv
 
 @generated sub2(::Val{N}) where N = :(Val($(N-2)))
 
@@ -56,7 +52,6 @@
 end
 
 """
-<<<<<<< HEAD
     ConvTranspose(size, in=>out)
     ConvTranspose(size, in=>out, relu)
 
@@ -67,28 +62,11 @@
 Takes the keyword arguments `pad`, `stride` and `dilation`.
 """
 struct ConvTranspose{N,F,A,V}
-=======
-    DepthwiseConv(size, in)
-    DepthwiseConv(size, in=>mul)
-    DepthwiseConv(size, in=>mul, relu)
-
-Depthwise convolutional layer. `size` should be a tuple like `(2, 2)`.
-`in` and `mul` specify the number of input channels and channel multiplier respectively.
-In case the `mul` is not specified it is taken as 1.
-
-Data should be stored in WHCN order. In other words, a 100×100 RGB image would
-be a `100×100×3` array, and a batch of 50 would be a `100×100×3×50` array.
-
-Takes the keyword arguments `pad` and `stride`.
-"""
-struct DepthwiseConv{N,F,A,V}
->>>>>>> bbccdb3e
   σ::F
   weight::A
   bias::V
   stride::NTuple{N,Int}
   pad::NTuple{N,Int}
-<<<<<<< HEAD
   dilation::NTuple{N,Int}
 end
 
@@ -111,7 +89,29 @@
 
 function Base.show(io::IO, l::ConvTranspose)
   print(io, "ConvTranspose(", size(l.weight)[1:ndims(l.weight)-2])
-=======
+end
+
+
+"""
+    DepthwiseConv(size, in)
+    DepthwiseConv(size, in=>mul)
+    DepthwiseConv(size, in=>mul, relu)
+
+Depthwise convolutional layer. `size` should be a tuple like `(2, 2)`.
+`in` and `mul` specify the number of input channels and channel multiplier respectively.
+In case the `mul` is not specified it is taken as 1.
+
+Data should be stored in WHCN order. In other words, a 100×100 RGB image would
+be a `100×100×3` array, and a batch of 50 would be a `100×100×3×50` array.
+
+Takes the keyword arguments `pad` and `stride`.
+"""
+struct DepthwiseConv{N,F,A,V}
+  σ::F
+  weight::A
+  bias::V
+  stride::NTuple{N,Int}
+  pad::NTuple{N,Int}
 end
 
 DepthwiseConv(w::AbstractArray{T,N}, b::AbstractVector{T}, σ = identity;
@@ -138,7 +138,6 @@
 
 function Base.show(io::IO, l::DepthwiseConv)
   print(io, "DepthwiseConv(", size(l.weight)[1:ndims(l.weight)-2])
->>>>>>> bbccdb3e
   print(io, ", ", size(l.weight, ndims(l.weight)), "=>", size(l.weight, ndims(l.weight)-1))
   l.σ == identity || print(io, ", ", l.σ)
   print(io, ")")
