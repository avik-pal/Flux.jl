using Flux: mapt, collectt, shapecheckt

struct Exec
  session ::Session
  input   ::Any
  output  ::Any
  grads   ::Any
  params  ::Dict{Flux.Param,Tensor}
  stacks  ::Dict{Any,Any}
end

dummy(x::Void) = TensorFlow.constant(0)
dummy(x::Tensor) = x

function makesession(model, inputs; session = Session(Graph()))
  inputs = mapt(_ -> placeholder(Float32), inputs)
  params, stacks, output = tograph(model, inputs...)
<<<<<<< HEAD
  output = mapt(x->Param{Tensor}(x, placeholder(Float32)), output)
  params = Dict(x=>Param{Tensor}(y, dummy(gradients(map(x->x.x, collectt(output)),
                                              y, map(x->x.Δx, collectt(output)))))
                for (x, y) in params)
  inputs = mapt(x->Param{Tensor}(x, dummy(gradients(map(x->x.x, collectt(output)),
                                              x, map(x->x.Δx, collectt(output))))),
                inputs)
=======
  # grads = gradients(output, [collectt(inputs)..., values(params)...])
  grads = placeholder(Float32)
>>>>>>> f5b41d2e
  run(session, global_variables_initializer())
  Exec(session, inputs, output, grads, params, stacks)
end

retuple(xs) = xs
retuple(xs::AbstractArray{<:AbstractArray}) = (retuple.(xs)...,)

dictt(xs, ys) = Dict(zip(collectt(xs), collectt(ys)))

function params(m::Exec, args...)
  shapecheckt(m.input, args)
  idict = dictt(m.input, args)
  pdict = Dict(t => p.x for (p, t) in m.params)
  merge(idict, pdict)
end

function (m::Exec)(args...)
<<<<<<< HEAD
  dict = merge(
    Dict(y.x=>x.x for (x, y) in m.params),
    Dict(x.x=>y for (x, y) in dictt(m.input, args))
  )
  retuple(run(m.session, mapt(x->x.x, m.output), dict))
=======
  retuple(run(m.session, m.output, params(m, args...)))
>>>>>>> f5b41d2e
end

pullt!(_, xs) = shift!(xs)
pullt!(x::Tuple, xs) = map(x -> pullt!(x, xs), x)

# TODO: gradients don't work yet
# `gradients` lacks support for `grad_y`s and multiple `y`s

function Flux.back!(m::Exec, Δ, args...)
  Δps = run(m.session, m.grads, params(m, args...))
  Δin = pullt!(m.input, Δps)
  for (p, Δ) in zip(keys(m.params), Δps)
    p.Δx .+= Δ
  end
  Δin
end

function Flux.update!(m::Exec, η)
  for p in keys(m.params)
    update!(p, η)
  end
  return m
end

mutable struct Model
  model::Any
  exec::Exec
  Model(model) = new(model)
end

tf(model) = Model(model)

function (m::Model)(args...)
  args = mapt(x->Float32.(x), args)
  isdefined(m, :exec) || (m.exec = makesession(m.model, args))
  @tferr m.exec.stacks m.exec(args...)
end

Flux.back!(m::Model, Δ, args...) = back!(m.exec, Δ, args...)
Flux.update!(m::Model, η) = (update!(m.exec, η); m)

# Recurrent Models

using Flux: Stateful, SeqModel

tf(m::Stateful) = Stateful(tf(m.model), m.states, m.istate, m.ostate)
tf(m::SeqModel) = SeqModel(tf(m.model), m.steps)<|MERGE_RESOLUTION|>--- conflicted
+++ resolved
@@ -1,11 +1,10 @@
-using Flux: mapt, collectt, shapecheckt
+using Flux: Param, mapt, collectt, shapecheckt
 
 struct Exec
   session ::Session
   input   ::Any
   output  ::Any
-  grads   ::Any
-  params  ::Dict{Flux.Param,Tensor}
+  params  ::Dict{Param,Param{Tensor}}
   stacks  ::Dict{Any,Any}
 end
 
@@ -15,7 +14,6 @@
 function makesession(model, inputs; session = Session(Graph()))
   inputs = mapt(_ -> placeholder(Float32), inputs)
   params, stacks, output = tograph(model, inputs...)
-<<<<<<< HEAD
   output = mapt(x->Param{Tensor}(x, placeholder(Float32)), output)
   params = Dict(x=>Param{Tensor}(y, dummy(gradients(map(x->x.x, collectt(output)),
                                               y, map(x->x.Δx, collectt(output)))))
@@ -23,12 +21,8 @@
   inputs = mapt(x->Param{Tensor}(x, dummy(gradients(map(x->x.x, collectt(output)),
                                               x, map(x->x.Δx, collectt(output))))),
                 inputs)
-=======
-  # grads = gradients(output, [collectt(inputs)..., values(params)...])
-  grads = placeholder(Float32)
->>>>>>> f5b41d2e
   run(session, global_variables_initializer())
-  Exec(session, inputs, output, grads, params, stacks)
+  Exec(session, inputs, output, params, stacks)
 end
 
 retuple(xs) = xs
@@ -36,43 +30,33 @@
 
 dictt(xs, ys) = Dict(zip(collectt(xs), collectt(ys)))
 
-function params(m::Exec, args...)
-  shapecheckt(m.input, args)
-  idict = dictt(m.input, args)
-  pdict = Dict(t => p.x for (p, t) in m.params)
-  merge(idict, pdict)
-end
-
 function (m::Exec)(args...)
-<<<<<<< HEAD
   dict = merge(
     Dict(y.x=>x.x for (x, y) in m.params),
     Dict(x.x=>y for (x, y) in dictt(m.input, args))
   )
   retuple(run(m.session, mapt(x->x.x, m.output), dict))
-=======
-  retuple(run(m.session, m.output, params(m, args...)))
->>>>>>> f5b41d2e
 end
 
-pullt!(_, xs) = shift!(xs)
-pullt!(x::Tuple, xs) = map(x -> pullt!(x, xs), x)
+function Flux.back!(m::Exec, Δ, args...)
+  dict = merge(
+    Dict(y.x=>x.x for (x, y) in m.params),
+    Dict(x.x=>y for (x, y) in zip(m.input, args)),
+    Dict(x.Δx=>y for (x, y) in zip(collectt(m.output), collectt(Δ)))
+  )
 
-# TODO: gradients don't work yet
-# `gradients` lacks support for `grad_y`s and multiple `y`s
+  Δin, Δps = run(m.session, (mapt(x->x.Δx, m.input), map(x->x.Δx, values(m.params))), dict)
 
-function Flux.back!(m::Exec, Δ, args...)
-  Δps = run(m.session, m.grads, params(m, args...))
-  Δin = pullt!(m.input, Δps)
   for (p, Δ) in zip(keys(m.params), Δps)
     p.Δx .+= Δ
   end
+
   Δin
 end
 
 function Flux.update!(m::Exec, η)
   for p in keys(m.params)
-    update!(p, η)
+    Flux.update!(p, η)
   end
   return m
 end
@@ -91,8 +75,8 @@
   @tferr m.exec.stacks m.exec(args...)
 end
 
-Flux.back!(m::Model, Δ, args...) = back!(m.exec, Δ, args...)
-Flux.update!(m::Model, η) = (update!(m.exec, η); m)
+Flux.back!(m::Model, Δ, args...) = Flux.back!(m.exec, Δ, args...)
+Flux.update!(m::Model, η) = (Flux.update!(m.exec, η); m)
 
 # Recurrent Models
 
