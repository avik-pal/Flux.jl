# Test layers and data/model movements on and off the GPU
# Add tests for layers and their gradients on the GPU
# Most of the forward passes should be fine being applied
# to bitstype objects, but this gives higher coverage for our use-cases
# Check that getting the gradients does not throw

# generic movement tests
@testset "Basic GPU Movement" begin
  @test gradient(x -> sum(gpu(x)), rand(3,3)) isa Tuple
  @test gradient(x -> sum(cpu(x)), gpu(rand(3,3))) isa Tuple
end

# TODO: These layers get into scalar indexing
# `AlphaDropout` throws a compilation error on GPUs,
# whereas, the rest are scalar indexing issues.
<<<<<<< HEAD
const BROKEN_LAYERS = [DepthwiseConv,
                            AlphaDropout,
                            InstanceNorm,
                            GroupNorm,
                            AdaptiveMaxPool]

const ACTIVATIONS = [identity, relu, tanh,
                     sigmoid, exp, softplus,
                     elu, selu]

function gpu_gradtest(name::String, layers::Vector, x_cpu = nothing, args...; test_cpu = true)
  isnothing(x_cpu) && error("Missing input to test the layers against.")
  @testset "$name GPU grad tests" begin
    for layer in layers
      @testset "$layer Layer GPU grad test" begin

        # compute output and grad of parameters
        l_cpu = layer(args...)
        ps_cpu = Flux.params(l_cpu)
        y_cpu, back_cpu = pullback(() -> sum(l_cpu(x_cpu)), ps_cpu)
        gs_cpu = back_cpu(1f0)

        x_gpu = gpu(x_cpu)
        l_gpu = l_cpu |> gpu
        ps_gpu = Flux.params(l_gpu)

        if l_gpu in BROKEN_LAYERS
          @test_broken gradient(() -> sum(l_gpu(x_gpu)), ps_gpu) isa Flux.Zygote.Grads
        else
          y_gpu, back_gpu = pullback(() -> sum(l_gpu(x_gpu)), ps_gpu)
          gs_gpu = back_gpu(1f0) # TODO many layers error out when backprop int 1, should fix

          # compute grad of input
          xg_cpu = gradient(x -> sum(l_cpu(x)), x_cpu)[1]
          xg_gpu = gradient(x -> sum(l_gpu(x)), x_gpu)[1]

          # test 
          if test_cpu
            @test y_gpu ≈ y_cpu rtol=1e-4 atol=1e-4
            @test Array(xg_gpu) ≈ xg_cpu rtol=1e-4 atol=1e-4
          end
          @test gs_gpu isa Flux.Zygote.Grads
          for (p_cpu, p_gpu) in zip(ps_cpu, ps_gpu)
            @test gs_gpu[p_gpu] isa Flux.CUDA.CuArray
            if test_cpu
              @test Array(gs_gpu[p_gpu]) ≈ gs_cpu[p_cpu] rtol=1e-4 atol=1e-4
            end
          end
=======
const BROKEN_LAYERS = Union{DepthwiseConv,
                            AlphaDropout}

function gpu_gradtest(name::String, layers::Vector, x_cpu, args...; 
            setmode=false, test_cpu=true, rtol=1e-5, atol=1e-5)
  @testset "$name GPU grad tests" begin
    for layer in layers
      @testset "$layer GPU grad test" begin
        l_cpu = layer(args...)
        if l_cpu isa BROKEN_LAYERS
          l_gpu, x_gpu = l_cpu |> gpu, x_cpu |> gpu
          @test_broken gradient(() -> sum(l_gpu(x_gpu)), Flux.params(l_gpu)) isa Flux.Zygote.Grads
        else
          gpu_autodiff_test(l_cpu, x_cpu, 
              test_equal=test_cpu, rtol=rtol, atol=atol)
          if setmode
            testmode!(l_cpu)
            gpu_autodiff_test(l_cpu, x_cpu, 
              test_equal=test_cpu, rtol=rtol, atol=atol)
          end  
>>>>>>> 7e9a1802
        end
      end
    end
  end
end

# Just to give testset in gpu_gradtest meaningful labels
ConvNoBias(args...) = Conv(args...; bias = false)
ConvTransposeNoBias(args...) = ConvTranspose(args...; bias = false)
CrossCorNoBias(args...) = CrossCor(args...; bias = false)
DepthwiseConvNoBias(args...) = DepthwiseConv(args...; bias = false)

for act in ACTIVATIONS
  r = rand(Float32, 28, 28, 1, 1)
  conv_layers = [Conv, ConvNoBias,
                 ConvTranspose, ConvTransposeNoBias,
                 CrossCor, CrossCorNoBias,
                 DepthwiseConv, DepthwiseConvNoBias]
  gpu_gradtest("Convolution with $act", conv_layers, r, (2,2), 1=>3, act, test_cpu = false)
  
  batch_norm = [BatchNorm]
  gpu_gradtest("BatchNorm 1 with $act", batch_norm, rand(Float32, 28,28,3,4), 3, act, test_cpu = false) #TODO fix errors
  gpu_gradtest("BatchNorm 2 with $act", batch_norm, rand(Float32, 5,4), 5, act, test_cpu = false)
  
  instancenorm = [InstanceNorm]
  gpu_gradtest("InstanceNorm with $act", instancenorm, r, 1, act)
  
  groupnorm = [GroupNorm]
  gpu_gradtest("GroupNorm with $act", groupnorm, rand(Float32, 28,28,3,1), 3, 1, act)
end

<<<<<<< HEAD
=======
# Just to give testset in gradtest meaningful labels
ConvNoBias(args...) = Conv(args...; bias=false)
ConvTransposeNoBias(args...) = ConvTranspose(args...; bias=false)
CrossCorNoBias(args...) = CrossCor(args...; bias=false)
DepthwiseConvNoBias(args...) = DepthwiseConv(args...; bias=false)
>>>>>>> 7e9a1802
r = rand(Float32, 28, 28, 1, 1)

pooling_layers = [MaxPool, MeanPool]
gpu_gradtest("Pooling", pooling_layers, r, (2,2))

adaptive_pooling_layers = [AdaptiveMaxPool, AdaptiveMeanPool]
gpu_gradtest("AdaptivePooling", adaptive_pooling_layers, r, (7,7))

dropout_layers = [Dropout, AlphaDropout]
<<<<<<< HEAD
gpu_gradtest("Dropout", dropout_layers, r, 0.5f0; test_cpu = false) # dropout is not deterministic

layer_norm = [LayerNorm]
gpu_gradtest("LayerNorm 1", layer_norm, rand(Float32, 28,28,3,4), 1, test_cpu = false) #TODO fix errors
gpu_gradtest("LayerNorm 2", layer_norm, rand(Float32, 5,4), 5)

=======
gpu_gradtest("Dropout", dropout_layers, r, 0.5f0; test_cpu=false, setmode=true) # dropout is not deterministic

layer_norm = [i -> LayerNorm(i; affine=false), i -> LayerNorm(i; affine=true)]
gpu_gradtest("LayerNorm 1", layer_norm, rand(Float32, 8, 8, 3, 4), 8)
gpu_gradtest("LayerNorm 2", layer_norm, rand(Float32, 8, 8, 3, 4), (8,8))
gpu_gradtest("LayerNorm 3", layer_norm, rand(Float32, 5, 4), 5)

batch_norm = [BatchNorm]
gpu_gradtest("BatchNorm 3d", batch_norm, rand(Float32, 8, 8, 8, 3, 4), 3, setmode=false) # bug in CUDA.jl with gradient in testmode
gpu_gradtest("BatchNorm 2d", batch_norm, rand(Float32, 8, 8, 3, 4), 3, setmode=false) # bug in CUDA.jl with gradient in testmode
gpu_gradtest("BatchNorm 1d", batch_norm, rand(Float32, 8, 3, 4), 3, setmode=false) # bug in CUDA.jl with gradient in testmode
gpu_gradtest("BatchNorm fullyconn", batch_norm, rand(Float32, 5,4), 5, setmode=false)

instancenorm = [i -> InstanceNorm(i; affine=false), i -> InstanceNorm(i; affine=true)]
gpu_gradtest("InstanceNorm 3d", instancenorm, rand(Float32, 8, 8, 8, 3, 4), 3, setmode=true)
gpu_gradtest("InstanceNorm 2d", instancenorm, rand(Float32, 8, 8, 3, 4), 3, setmode=true)
gpu_gradtest("InstanceNorm 1d", instancenorm, rand(Float32, 8, 3, 4), 3, setmode=true)

groupnorm = [(i, j) -> GroupNorm(i, j; affine=false), (i, j) -> GroupNorm(i, j; affine=true)]
gpu_gradtest("GroupNorm 3d", groupnorm, rand(Float32, 8, 8, 8, 12, 4), 12, 3, setmode=true)
gpu_gradtest("GroupNorm 2d", groupnorm, rand(Float32, 8, 8, 12, 4), 12, 3, setmode=true)
gpu_gradtest("GroupNorm 1d", groupnorm, rand(Float32, 8, 3, 12, 4), 12, 3, setmode=true)

>>>>>>> 7e9a1802
@testset "function layers" begin
  x = rand(Float32, 3,3)
  gpu_autodiff_test(x -> sum(Flux.normalise(x; dims=1)), x)
  gpu_autodiff_test(x -> sum(Flux.normalise(x; dims=2)), x)
  gpu_autodiff_test(x -> sum(Flux.normalise(x)), x)
end

@testset "BatchNorm mix stuff" begin
  m_cpu = BatchNorm(2)
  m_gpu = m_cpu |> gpu
  x_cpu = rand(Float32, 3, 2, 2)
  x_gpu = x_cpu |> gpu
  
  ## In :auto mode, track statistics only in gradient contest
  μ_cpu = copy(m_cpu.μ)
  m_cpu(x_cpu)
  @test m_cpu.μ ≈ μ_cpu
  gradient(() -> sum(m_cpu(x_cpu)), Flux.params(m_cpu))
  @test !(m_cpu.μ ≈ μ_cpu)
  
  μ_gpu = copy(m_gpu.μ)
  m_gpu(x_gpu)
  @test m_gpu.μ ≈ μ_gpu
  gradient(() -> sum(m_gpu(x_gpu)), Flux.params(m_gpu))
  @test !(m_gpu.μ ≈ μ_gpu)

  @test Array(m_gpu.μ) ≈ m_cpu.μ

  ## In testmode, never track statistics
  testmode!(m_cpu)
  μ_cpu = copy(m_cpu.μ)
  m_cpu(x_cpu)
  @test m_cpu.μ ≈ μ_cpu
  gradient(() -> sum(m_cpu(x_cpu)), Flux.params(m_cpu))
  @test m_cpu.μ ≈ μ_cpu
  
  testmode!(m_gpu)
  μ_gpu = copy(m_gpu.μ)
  m_gpu(x_gpu)
  @test m_gpu.μ ≈ μ_gpu
  gradient(() -> sum(m_gpu(x_gpu)), Flux.params(m_gpu))
  @test m_gpu.μ ≈ μ_gpu

  ## In trainmode, always track statistics
  trainmode!(m_cpu)
  μ_cpu = copy(m_cpu.μ)
  m_cpu(x_cpu)
  @test !(m_cpu.μ ≈ μ_cpu)
  μ_cpu = copy(m_cpu.μ)
  gradient(() -> sum(m_cpu(x_cpu)), Flux.params(m_cpu))
  @test !(m_cpu.μ ≈ μ_cpu)
  
  trainmode!(m_gpu)
  μ_gpu = copy(m_gpu.μ)
  m_gpu(x_gpu)
  @test !(m_gpu.μ ≈ μ_gpu)
  μ_gpu = copy(m_gpu.μ)
  gradient(() -> sum(m_gpu(x_gpu)), Flux.params(m_gpu))
  @test !(m_gpu.μ ≈ μ_gpu)

  ## No errors if input type mistmatch
  x_cpu = rand(Float64, 3, 2, 2)
  x_gpu = x_cpu |> gpu
  m_cpu(x_cpu)
  gradient(() -> sum(m_cpu(x_cpu)), Flux.params(m_cpu))
  m_gpu(x_gpu)
  gradient(() -> sum(m_gpu(x_gpu)), Flux.params(m_gpu))
end

@testset "Zeros mapped for $cl" for cl in (Conv, ConvTranspose, CrossCor, DepthwiseConv)
  l = cl((2,2), 1=>3, bias = false) |> gpu
  ip = zeros(Float32, 28,28,1,1) |> gpu
  if l in BROKEN_LAYERS
    @test_broken sum(l(ip)) ≈ 0.f0
    @test_broken gradient(() -> sum(l(ip)), Flux.params(l)) isa Flux.Zygote.Grads
  else
    @test sum(l(ip)) ≈ 0.f0
    gs = gradient(() -> sum(l(ip)), Flux.params(l))
    @test l.bias ∉ gs.params 
  end
end

@testset "Dense with Zeros bias" begin
  l = Dense(ones(Float32, 4,3), Flux.Zeros()) |> gpu
  ip = zeros(Float32, 3, 7) |> gpu

  @test sum(l(ip)) ≈ 0.f0  
  gs = gradient(() -> sum(l(ip)), Flux.params(l))
  @test l.b ∉ gs.params
end<|MERGE_RESOLUTION|>--- conflicted
+++ resolved
@@ -13,7 +13,6 @@
 # TODO: These layers get into scalar indexing
 # `AlphaDropout` throws a compilation error on GPUs,
 # whereas, the rest are scalar indexing issues.
-<<<<<<< HEAD
 const BROKEN_LAYERS = [DepthwiseConv,
                             AlphaDropout,
                             InstanceNorm,
@@ -62,28 +61,6 @@
               @test Array(gs_gpu[p_gpu]) ≈ gs_cpu[p_cpu] rtol=1e-4 atol=1e-4
             end
           end
-=======
-const BROKEN_LAYERS = Union{DepthwiseConv,
-                            AlphaDropout}
-
-function gpu_gradtest(name::String, layers::Vector, x_cpu, args...; 
-            setmode=false, test_cpu=true, rtol=1e-5, atol=1e-5)
-  @testset "$name GPU grad tests" begin
-    for layer in layers
-      @testset "$layer GPU grad test" begin
-        l_cpu = layer(args...)
-        if l_cpu isa BROKEN_LAYERS
-          l_gpu, x_gpu = l_cpu |> gpu, x_cpu |> gpu
-          @test_broken gradient(() -> sum(l_gpu(x_gpu)), Flux.params(l_gpu)) isa Flux.Zygote.Grads
-        else
-          gpu_autodiff_test(l_cpu, x_cpu, 
-              test_equal=test_cpu, rtol=rtol, atol=atol)
-          if setmode
-            testmode!(l_cpu)
-            gpu_autodiff_test(l_cpu, x_cpu, 
-              test_equal=test_cpu, rtol=rtol, atol=atol)
-          end  
->>>>>>> 7e9a1802
         end
       end
     end
@@ -115,14 +92,6 @@
   gpu_gradtest("GroupNorm with $act", groupnorm, rand(Float32, 28,28,3,1), 3, 1, act)
 end
 
-<<<<<<< HEAD
-=======
-# Just to give testset in gradtest meaningful labels
-ConvNoBias(args...) = Conv(args...; bias=false)
-ConvTransposeNoBias(args...) = ConvTranspose(args...; bias=false)
-CrossCorNoBias(args...) = CrossCor(args...; bias=false)
-DepthwiseConvNoBias(args...) = DepthwiseConv(args...; bias=false)
->>>>>>> 7e9a1802
 r = rand(Float32, 28, 28, 1, 1)
 
 pooling_layers = [MaxPool, MeanPool]
@@ -132,105 +101,17 @@
 gpu_gradtest("AdaptivePooling", adaptive_pooling_layers, r, (7,7))
 
 dropout_layers = [Dropout, AlphaDropout]
-<<<<<<< HEAD
 gpu_gradtest("Dropout", dropout_layers, r, 0.5f0; test_cpu = false) # dropout is not deterministic
 
 layer_norm = [LayerNorm]
 gpu_gradtest("LayerNorm 1", layer_norm, rand(Float32, 28,28,3,4), 1, test_cpu = false) #TODO fix errors
 gpu_gradtest("LayerNorm 2", layer_norm, rand(Float32, 5,4), 5)
 
-=======
-gpu_gradtest("Dropout", dropout_layers, r, 0.5f0; test_cpu=false, setmode=true) # dropout is not deterministic
-
-layer_norm = [i -> LayerNorm(i; affine=false), i -> LayerNorm(i; affine=true)]
-gpu_gradtest("LayerNorm 1", layer_norm, rand(Float32, 8, 8, 3, 4), 8)
-gpu_gradtest("LayerNorm 2", layer_norm, rand(Float32, 8, 8, 3, 4), (8,8))
-gpu_gradtest("LayerNorm 3", layer_norm, rand(Float32, 5, 4), 5)
-
-batch_norm = [BatchNorm]
-gpu_gradtest("BatchNorm 3d", batch_norm, rand(Float32, 8, 8, 8, 3, 4), 3, setmode=false) # bug in CUDA.jl with gradient in testmode
-gpu_gradtest("BatchNorm 2d", batch_norm, rand(Float32, 8, 8, 3, 4), 3, setmode=false) # bug in CUDA.jl with gradient in testmode
-gpu_gradtest("BatchNorm 1d", batch_norm, rand(Float32, 8, 3, 4), 3, setmode=false) # bug in CUDA.jl with gradient in testmode
-gpu_gradtest("BatchNorm fullyconn", batch_norm, rand(Float32, 5,4), 5, setmode=false)
-
-instancenorm = [i -> InstanceNorm(i; affine=false), i -> InstanceNorm(i; affine=true)]
-gpu_gradtest("InstanceNorm 3d", instancenorm, rand(Float32, 8, 8, 8, 3, 4), 3, setmode=true)
-gpu_gradtest("InstanceNorm 2d", instancenorm, rand(Float32, 8, 8, 3, 4), 3, setmode=true)
-gpu_gradtest("InstanceNorm 1d", instancenorm, rand(Float32, 8, 3, 4), 3, setmode=true)
-
-groupnorm = [(i, j) -> GroupNorm(i, j; affine=false), (i, j) -> GroupNorm(i, j; affine=true)]
-gpu_gradtest("GroupNorm 3d", groupnorm, rand(Float32, 8, 8, 8, 12, 4), 12, 3, setmode=true)
-gpu_gradtest("GroupNorm 2d", groupnorm, rand(Float32, 8, 8, 12, 4), 12, 3, setmode=true)
-gpu_gradtest("GroupNorm 1d", groupnorm, rand(Float32, 8, 3, 12, 4), 12, 3, setmode=true)
-
->>>>>>> 7e9a1802
 @testset "function layers" begin
-  x = rand(Float32, 3,3)
-  gpu_autodiff_test(x -> sum(Flux.normalise(x; dims=1)), x)
-  gpu_autodiff_test(x -> sum(Flux.normalise(x; dims=2)), x)
-  gpu_autodiff_test(x -> sum(Flux.normalise(x)), x)
-end
-
-@testset "BatchNorm mix stuff" begin
-  m_cpu = BatchNorm(2)
-  m_gpu = m_cpu |> gpu
-  x_cpu = rand(Float32, 3, 2, 2)
-  x_gpu = x_cpu |> gpu
-  
-  ## In :auto mode, track statistics only in gradient contest
-  μ_cpu = copy(m_cpu.μ)
-  m_cpu(x_cpu)
-  @test m_cpu.μ ≈ μ_cpu
-  gradient(() -> sum(m_cpu(x_cpu)), Flux.params(m_cpu))
-  @test !(m_cpu.μ ≈ μ_cpu)
-  
-  μ_gpu = copy(m_gpu.μ)
-  m_gpu(x_gpu)
-  @test m_gpu.μ ≈ μ_gpu
-  gradient(() -> sum(m_gpu(x_gpu)), Flux.params(m_gpu))
-  @test !(m_gpu.μ ≈ μ_gpu)
-
-  @test Array(m_gpu.μ) ≈ m_cpu.μ
-
-  ## In testmode, never track statistics
-  testmode!(m_cpu)
-  μ_cpu = copy(m_cpu.μ)
-  m_cpu(x_cpu)
-  @test m_cpu.μ ≈ μ_cpu
-  gradient(() -> sum(m_cpu(x_cpu)), Flux.params(m_cpu))
-  @test m_cpu.μ ≈ μ_cpu
-  
-  testmode!(m_gpu)
-  μ_gpu = copy(m_gpu.μ)
-  m_gpu(x_gpu)
-  @test m_gpu.μ ≈ μ_gpu
-  gradient(() -> sum(m_gpu(x_gpu)), Flux.params(m_gpu))
-  @test m_gpu.μ ≈ μ_gpu
-
-  ## In trainmode, always track statistics
-  trainmode!(m_cpu)
-  μ_cpu = copy(m_cpu.μ)
-  m_cpu(x_cpu)
-  @test !(m_cpu.μ ≈ μ_cpu)
-  μ_cpu = copy(m_cpu.μ)
-  gradient(() -> sum(m_cpu(x_cpu)), Flux.params(m_cpu))
-  @test !(m_cpu.μ ≈ μ_cpu)
-  
-  trainmode!(m_gpu)
-  μ_gpu = copy(m_gpu.μ)
-  m_gpu(x_gpu)
-  @test !(m_gpu.μ ≈ μ_gpu)
-  μ_gpu = copy(m_gpu.μ)
-  gradient(() -> sum(m_gpu(x_gpu)), Flux.params(m_gpu))
-  @test !(m_gpu.μ ≈ μ_gpu)
-
-  ## No errors if input type mistmatch
-  x_cpu = rand(Float64, 3, 2, 2)
-  x_gpu = x_cpu |> gpu
-  m_cpu(x_cpu)
-  gradient(() -> sum(m_cpu(x_cpu)), Flux.params(m_cpu))
-  m_gpu(x_gpu)
-  gradient(() -> sum(m_gpu(x_gpu)), Flux.params(m_gpu))
+  x = rand(3,3)
+  gpu_gradtest(x -> sum(Flux.normalise(x; dims=1)), x)
+  gpu_gradtest(x -> sum(Flux.normalise(x; dims=2)), x)
+  gpu_gradtest(x -> sum(Flux.normalise(x)), x)
 end
 
 @testset "Zeros mapped for $cl" for cl in (Conv, ConvTranspose, CrossCor, DepthwiseConv)
@@ -253,4 +134,66 @@
   @test sum(l(ip)) ≈ 0.f0  
   gs = gradient(() -> sum(l(ip)), Flux.params(l))
   @test l.b ∉ gs.params
+end
+
+@testset "Extended BatchNorm" begin
+  m_cpu = BatchNorm(2)
+  m_gpu = m_cpu |> gpu
+  x_cpu = rand(Float32, 3, 2, 2)
+  x_gpu = x_cpu |> gpu
+
+  ## In :auto mode, track statistics only in gradient contest
+  μ_cpu = copy(m_cpu.μ)
+  m_cpu(x_cpu)
+  @test m_cpu.μ ≈ μ_cpu
+  gradient(() -> sum(m_cpu(x_cpu)), Flux.params(m_cpu))
+  @test !(m_cpu.μ ≈ μ_cpu)
+
+  μ_gpu = copy(m_gpu.μ)
+  m_gpu(x_gpu)
+  @test m_gpu.μ ≈ μ_gpu
+  gradient(() -> sum(m_gpu(x_gpu)), Flux.params(m_gpu))
+  @test !(m_gpu.μ ≈ μ_gpu)
+
+  @test Array(m_gpu.μ) ≈ m_cpu.μ
+
+  ## In testmode, never track statistics
+  testmode!(m_cpu)
+  μ_cpu = copy(m_cpu.μ)
+  m_cpu(x_cpu)
+  @test m_cpu.μ ≈ μ_cpu
+  gradient(() -> sum(m_cpu(x_cpu)), Flux.params(m_cpu))
+  @test m_cpu.μ ≈ μ_cpu
+
+  testmode!(m_gpu)
+  μ_gpu = copy(m_gpu.μ)
+  m_gpu(x_gpu)
+  @test m_gpu.μ ≈ μ_gpu
+  gradient(() -> sum(m_gpu(x_gpu)), Flux.params(m_gpu))
+  @test m_gpu.μ ≈ μ_gpu
+
+  ## In trainmode, always track statistics
+  trainmode!(m_cpu)
+  μ_cpu = copy(m_cpu.μ)
+  m_cpu(x_cpu)
+  @test !(m_cpu.μ ≈ μ_cpu)
+  μ_cpu = copy(m_cpu.μ)
+  gradient(() -> sum(m_cpu(x_cpu)), Flux.params(m_cpu))
+  @test !(m_cpu.μ ≈ μ_cpu)
+
+  trainmode!(m_gpu)
+  μ_gpu = copy(m_gpu.μ)
+  m_gpu(x_gpu)
+  @test !(m_gpu.μ ≈ μ_gpu)
+  μ_gpu = copy(m_gpu.μ)
+  gradient(() -> sum(m_gpu(x_gpu)), Flux.params(m_gpu))
+  @test !(m_gpu.μ ≈ μ_gpu)
+
+  ## No errors if input type mistmatch
+  # x_cpu = rand(Float64, 3, 2, 2)
+  # x_gpu = x_cpu |> gpu
+  # m_cpu(x_cpu)
+  # gradient(() -> sum(m_cpu(x_cpu)), Flux.params(m_cpu))
+  # m_gpu(x_gpu)
+  # gradient(() -> sum(m_gpu(x_gpu)), Flux.params(m_gpu))
 end