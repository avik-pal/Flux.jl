using Flux: testmode!
using Flux.Tracker: data

@testset "Dropout" begin
  x = [1.,2.,3.]
  @test x == testmode!(Dropout(0.1))(x)
  @test x == Dropout(0)(x)
  @test zeros(x) == Dropout(1)(x)

  x = rand(100)
  m = Dropout(0.9)
  y = m(x)
  @test count(a->a==0, y) > 50
  testmode!(m)
  y = m(x)
  @test count(a->a==0, y) == 0
  testmode!(m, false)
  y = m(x)
  @test count(a->a==0, y) > 50

  x = rand(100)
  m = Chain(Dense(100,100),
            Dropout(0.9))
  y = m(x)
  @test count(a->a == 0, y) > 50
  testmode!(m)
  y = m(x)
  @test count(a->a == 0, y) == 0
end

@testset "BatchNorm" begin
  let m = BatchNorm(2), x = param([1 3 5;
                                   2 4 6])

    @test m.β.data == [0, 0]  # initβ(2)
    @test m.γ.data == [1, 1]  # initγ(2)
    # initial m.σ is 1
    # initial m.μ is 0
    @test m.active

    # @test m(x).data ≈ [-1 -1; 0 0; 1 1]'
    m(x)

    # julia> x
    #  2×3 Array{Float64,2}:
    #  1.0  3.0  5.0
    #  2.0  4.0  6.0
    #
    # μ of batch will be
    #  (1. + 3. + 5.) / 3 = 3
    #  (2. + 4. + 6.) / 3 = 4
    #
    # ∴ update rule with momentum:
    #  .1 * 3 + 0 = .3
    #  .1 * 4 + 0 = .4
    @test m.μ ≈ reshape([0.3, 0.4], 2, 1)

<<<<<<< HEAD
    # julia> .1 .* std(x, 2, corrected=false) .* (3 / 2).+ .9 .* [1., 1.]
    # 2×1 Array{Float64,2}:
    #  1.14495
    #  1.14495
    @test isapprox(m.σ, .1 .* std(x.data, 2, corrected=false) .* (3 / 2).+ .9 .* [1., 1.], atol = 1.0e-6)
=======
    @test m.σ² ≈ 0.1 .* var(x.data, 2, corrected=false)*3/2  + 0.9 .* [1., 1.]
>>>>>>> 071dcdda

    testmode!(m)
    @test !m.active

<<<<<<< HEAD
    x′ = m(x).data
    @test isapprox(x′[1], (1 - 0.3) / 1.1449489742783179, atol = 1.0e-6)
=======
    y = m(x).data
    @test y ≈ data((x .- m.μ) ./ sqrt.(m.σ² .+ m.ϵ))
>>>>>>> 071dcdda
  end

  # with activation function
  let m = BatchNorm(2, sigmoid), x = param([1 3 5;
                                            2 4 6])
    @test m.active
    m(x)

    testmode!(m)
    @test !m.active

<<<<<<< HEAD
    x′ = m(x).data
    @test isapprox(x′[1], σ((1 - 0.3) / 1.1449489742783179), atol = 1.0e-7)
=======
    y = m(x).data
    @test y ≈ data(sigmoid.((x .- m.μ) ./ sqrt.(m.σ² .+ m.ϵ)))
>>>>>>> 071dcdda
  end

  let m = BatchNorm(2), x = param(reshape(1:6, 3, 2, 1))
    y = reshape(permutedims(x, [2, 1, 3]), 2, :)
    y = permutedims(reshape(m(y), 2, 3, 1), [2, 1, 3])
    @test m(x) == y
  end

  let m = BatchNorm(2), x = param(reshape(1:12, 2, 3, 2, 1))
    y = reshape(permutedims(x, [3, 1, 2, 4]), 2, :)
    y = permutedims(reshape(m(y), 2, 2, 3, 1), [2, 3, 1, 4])
    @test m(x) == y
  end

  let m = BatchNorm(2), x = param(reshape(1:24, 2, 2, 3, 2, 1))
    y = reshape(permutedims(x, [4, 1, 2, 3, 5]), 2, :)
    y = permutedims(reshape(m(y), 2, 2, 2, 3, 1), [2, 3, 4, 1, 5])
    @test m(x) == y
  end
end<|MERGE_RESOLUTION|>--- conflicted
+++ resolved
@@ -55,26 +55,17 @@
     #  .1 * 4 + 0 = .4
     @test m.μ ≈ reshape([0.3, 0.4], 2, 1)
 
-<<<<<<< HEAD
     # julia> .1 .* std(x, 2, corrected=false) .* (3 / 2).+ .9 .* [1., 1.]
     # 2×1 Array{Float64,2}:
     #  1.14495
     #  1.14495
-    @test isapprox(m.σ, .1 .* std(x.data, 2, corrected=false) .* (3 / 2).+ .9 .* [1., 1.], atol = 1.0e-6)
-=======
-    @test m.σ² ≈ 0.1 .* var(x.data, 2, corrected=false)*3/2  + 0.9 .* [1., 1.]
->>>>>>> 071dcdda
+    @test isapprox(m.σ², .1 .* std(x.data, 2, corrected=false) .* (3 / 2).+ .9 .* [1., 1.], atol = 1.0e-6)
 
     testmode!(m)
     @test !m.active
 
-<<<<<<< HEAD
-    x′ = m(x).data
-    @test isapprox(x′[1], (1 - 0.3) / 1.1449489742783179, atol = 1.0e-6)
-=======
     y = m(x).data
-    @test y ≈ data((x .- m.μ) ./ sqrt.(m.σ² .+ m.ϵ))
->>>>>>> 071dcdda
+    @test isapprox(y, data((x .- m.μ) ./ sqrt.(m.σ² .+ m.ϵ)), atol = 1.0e-6)
   end
 
   # with activation function
@@ -86,13 +77,8 @@
     testmode!(m)
     @test !m.active
 
-<<<<<<< HEAD
-    x′ = m(x).data
-    @test isapprox(x′[1], σ((1 - 0.3) / 1.1449489742783179), atol = 1.0e-7)
-=======
     y = m(x).data
-    @test y ≈ data(sigmoid.((x .- m.μ) ./ sqrt.(m.σ² .+ m.ϵ)))
->>>>>>> 071dcdda
+    @test isapprox(y, data(sigmoid.((x .- m.μ) ./ sqrt.(m.σ² .+ m.ϵ))), atol = 1.0e-7)
   end
 
   let m = BatchNorm(2), x = param(reshape(1:6, 3, 2, 1))
