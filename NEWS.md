--- conflicted
+++ resolved
@@ -2,11 +2,8 @@
 
 ## v0.12.0
 
-<<<<<<< HEAD
 * Add [Orthogonal Matrix initialization](https://github.com/FluxML/Flux.jl/pull/1496) as described in [Exact solutions to the nonlinear dynamics of learning in deep linear neural networks](https://arxiv.org/abs/1312.6120).
-=======
 * Added [Focal Loss function](https://github.com/FluxML/Flux.jl/pull/1489) to Losses module
->>>>>>> d3415005
 * The Dense layer now supports inputs with [multiple batch dimensions](https://github.com/FluxML/Flux.jl/pull/1405).
 * Dense and Conv layers no longer perform  [implicit type conversion](https://github.com/FluxML/Flux.jl/pull/1394).
 * Excise datasets in favour of other providers in the julia ecosystem.
